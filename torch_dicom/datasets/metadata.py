import json
from abc import ABC, abstractclassmethod, abstractmethod
from functools import cached_property
from pathlib import Path
from typing import Any, Dict, Iterable, Iterator, Optional, Sized, Tuple, Union, cast

import pandas as pd
import torch
from torch.utils.data import Dataset, IterableDataset
from torchvision.tv_tensors import BoundingBoxes, BoundingBoxFormat

from ..preprocessing.crop import MinMaxCrop
from ..preprocessing.resize import Resize
from .helpers import SupportsTransform, Transform


def get_sopuid_key_from_example(example: Dict[str, Any]) -> Optional[Any]:
    """
    Extracts the SOPInstanceUID from the given example.

    The key is extracted from the 'record' field of the example if it exists.
    If not, it is extracted from the 'path' field if it exists and is not None, assuming
    that the path stem is the SOPInstanceUID.
    If neither conditions are met, None is returned.

    Args:
        example: The example from which to extract the key.

    Returns:
        The extracted key if it exists, None otherwise.
    """
    key = (
        example["record"].SOPInstanceUID
        if "record" in example
        else example["path"].stem
        if "path" in example and example["path"] is not None
        else None
    )
    return key


def _disable_wrapped_transform(wrapper: Union["MetadataDatasetWrapper", "MetadataInputWrapper"]) -> None:
    r"""Disables the transform in the wrapped dataset and attaches the transform to the wrapper."""
    if isinstance(wrapper.dataset, SupportsTransform):
        wrapper.transform = wrapper.dataset.transform
        wrapper.dataset.transform = None
    else:
        wrapper.transform = None


def _assert_wrapped_transform_disabled(wrapper: Union["MetadataDatasetWrapper", "MetadataInputWrapper"]) -> None:
    assert (
        not isinstance(wrapper.dataset, SupportsTransform) or wrapper.dataset.transform is None
    ), "Transform in wrapped dataset must be disabled"


class MetadataInputWrapper(IterableDataset, ABC, SupportsTransform):
    r"""Wraps an existing input that returns a dictionary of items and adds metadata from a file.

    Args:
        dataset: Iterable dataset to wrap.
        metadata: Path to a file with metadata.
    """
    transform: Optional[Transform]

    def __init__(self, dataset: Union[Dataset, IterableDataset], metadata: Path):
        self.dataset = dataset
        if not metadata.is_file():
            raise FileNotFoundError(f"Metadata file {metadata} does not exist.")  # pragma: no cover
        self.metadata_path = Path(metadata)
        # Trigger loading of metadata
        self.metadata
        _disable_wrapped_transform(self)

    @abstractclassmethod
    def load_metadata(cls, metadata: Path) -> Any:
        r"""Loads metadata from a file."""
        raise NotImplementedError  # pragma: no cover

    @abstractmethod
    def get_metadata(self, example: Dict[str, Any]) -> Dict[str, Any]:
        r"""Gets metadata for a given example.

        Returns:
            Dictionary of metadata to be added to the example.
        """
        raise NotImplementedError  # pragma: no cover

    @cached_property
    def metadata(self) -> Any:
        return self.load_metadata(self.metadata_path)

    def __iter__(self) -> Iterator[Dict[str, Any]]:
        _assert_wrapped_transform_disabled(self)
        for example in self.dataset:
            if not isinstance(example, dict):
                raise TypeError(
                    f"{self.__class__.__name__} expects examples to be of type dict, got {type(example)}"
                )  # pragma: no cover
            metadata = self.get_metadata(example)
            example.update(metadata)

            # Apply transform
            if self.transform is not None:
                example = self.apply_transform(example)

            yield example

    def __repr__(self) -> str:
        return f"{self.__class__.__name__}(dataset={self.dataset}, metadata={self.metadata_path})"


class MetadataDatasetWrapper(Dataset, ABC, SupportsTransform):
    r"""Wraps an existing dataset that returns a dictionary of items and adds metadata from a file.

    Args:
        dataset: Dataset to wrap.
        metadata: Path to a file with metadata.
    """
    transform: Optional[Transform]

    def __init__(self, dataset: Dataset, metadata: Path):
        self.dataset = dataset
        if not metadata.is_file():
            raise FileNotFoundError(f"Metadata file {metadata} does not exist.")  # pragma: no cover
        self.metadata_path = Path(metadata)
        # Trigger loading of metadata
        self.metadata
        _disable_wrapped_transform(self)

    @abstractclassmethod
    def load_metadata(cls, metadata: Path) -> Any:
        r"""Loads metadata from a file."""
        raise NotImplementedError  # pragma: no cover

    @abstractmethod
    def get_metadata(self, example: Dict[str, Any]) -> Dict[str, Any]:
        r"""Gets metadata for a given example.

        Returns:
            Dictionary of metadata to be added to the example.
        """
        raise NotImplementedError  # pragma: no cover

    @cached_property
    def metadata(self) -> Any:
        return self.load_metadata(self.metadata_path)

    def __len__(self) -> int:
        return len(cast(Sized, self.dataset))

    def __getitem__(self, idx: int) -> Dict[str, Any]:
        _assert_wrapped_transform_disabled(self)
        example = self.dataset[idx]
        if not isinstance(example, dict):
            raise TypeError(
                f"{self.__class__.__name__} expects examples to be of type dict, got {type(example)}"
            )  # pragma: no cover
        metadata = self.get_metadata(example)
        example.update(metadata)

        # Apply transform
        if self.transform is not None:
            example = self.apply_transform(example)

        return example

    def __iter__(self) -> Iterator[Dict[str, Any]]:
        for i in range(len(self)):
            yield self[i]

    def __repr__(self) -> str:
        return f"{self.__class__.__name__}(dataset={self.dataset}, metadata={self.metadata_path})"


class PreprocessingConfigMetadata(MetadataDatasetWrapper):
    r"""Adds preprocessing configuration metadata to a dataset that was preprocessed
    using this library. It is assumed that the preprocessed data contains "images"
    and "metadata" subdirectories. The respective metadata JSON file is loaded
    by replacing the "images" directory with "metadata" and changing the file
    extension to ".json".

    The loaded metadata is added to the example under the key ``dest_key``.

    Args:
        dataset: Dataset to wrap.
        metadata: Path to directory of metadata JSON files.
        dest_key: Key under which to add the metadata to the example.
    """

    def __init__(self, dataset: Dataset, dest_key: str = "preprocessing"):
        self.dataset = dataset
<<<<<<< HEAD
        self.dest_key = dest_key
=======
        _disable_wrapped_transform(self)
>>>>>>> c59429d2

    @classmethod
    def load_metadata(cls, metadata: Path) -> Any:
        r"""Loads metadata from a file."""
        if not metadata.is_file():
            raise FileNotFoundError(metadata)  # pragma: no cover
        with open(metadata, "r") as f:
            return json.load(f)

    def get_metadata(self, example: Dict[str, Any]) -> Dict[str, Any]:
        r"""Gets preprocessing metadata for a given example.

        Returns:
            Dictionary of metadata to be added to the example.
        """
        if not isinstance(example, dict):
            raise TypeError(
                f"{self.__class__.__name__} expects examples to be of type dict, got {type(example)}"
            )  # pragma: no cover

        path = (
            example["path"]
            if "path" in example and example["path"] is not None
            else example["record"].path
            if "record" in example
            else None
        )
        if path is None:
            raise KeyError(f"Unable to find path in example {example}")  # pragma: no cover

        path = Path(str(path).replace("images", "metadata")).with_suffix(".json")
        return {self.dest_key: self.load_metadata(path)}

    def __repr__(self) -> str:
        return f"{self.__class__.__name__}(dataset={self.dataset})"


class BoundingBoxMetadata(MetadataDatasetWrapper):
    r"""Wraps an existing dataset that returns a dictionary of items and adds bounding box metadata from a file.

    The metadata file is expected to be a CSV file with the following columns:
        * SOPInstanceUID: SOPInstanceUID of the image
        * x1: x coordinate of the top left corner of the bounding box (absolute coordinates)
        * y1: y coordinate of the top left corner of the bounding box (absolute coordinates)
        * x2: x coordinate of the bottom right corner of the bounding box (absolute coordinates)
        * y2: y coordinate of the bottom right corner of the bounding box (absolute coordinates)

    Bounding boxes are added to the example under the key ``dest_key``. Subkeys for "boxes", and any ``extra_keys``
    will be present. The bounding boxes will be :class:`torchvision.tv_tensors.BoundingBoxes` with format
    :class:`~torchvision.tv_tensors.BoundingBoxFormat.XYXY`. If preprocessing metadata is available, the box coordinates
    are transformed accordingly.

    Args:
        dataset: Dataset to wrap.
        metadata: Path to a file with metadata.
        extra_keys: List of extra keys to add to the example.
        dest_key: Key under which to add the bounding boxes to the example.

    Shapes:
        * ``boxes`` - :math:`(N, 4)` where :math:`N` is the number of bounding boxes.
        * Extra keys will be lists of length :math:`N`.
    """
    metadata: pd.DataFrame

    def __init__(
        self, dataset: Dataset, metadata: Path, extra_keys: Iterable[str] = [], dest_key: str = "bounding_boxes"
    ):
        super().__init__(dataset, metadata)
        self.extra_keys = extra_keys
        self.dest_key = dest_key

    @classmethod
    def load_metadata(cls, metadata: Path) -> pd.DataFrame:
        r"""Loads metadata from a file."""
        df = pd.read_csv(metadata, index_col="SOPInstanceUID")
        return df

    def get_key_from_example(self, example: Dict[str, Any]) -> Optional[Any]:
        """
        Extracts the key from the given example.

        The key is extracted from the 'record' field of the example if it exists.
        If not, it is extracted from the 'path' field if it exists and is not None.
        If neither conditions are met, None is returned.

        Args:
            example: The example from which to extract the key.

        Returns:
            The extracted key if it exists, None otherwise.
        """
        return get_sopuid_key_from_example(example)

    def get_metadata(self, example: Dict[str, Any]) -> Dict[str, Any]:
        key = self.get_key_from_example(example)
        if key is None:
            raise KeyError(f"Unable to find key in example {example}")  # pragma: no cover
        elif key not in self.metadata.index:
            return {self.dest_key: {}}

        # Loop through boxes and apply preprocessing
        bboxes, extra_keys = [], {}
        for box in self._iterate_boxes(key, example.get("preprocessing", {})):
            bboxes.append(box["bbox"])
            for k in self.extra_keys:
                extra_keys.setdefault(k, []).append(box.get(k, None))

        # Convert bboxes to BoundingBoxes. Since preprocessing is applied to the bounding boxes,
        # the canvas size is the same as the image size.
        if "img_size" in example:
            img_size = tuple(example["img_size"].tolist())
        elif "img" in example:
            img_size = tuple(example["img"].shape[-2:])
        else:
            raise KeyError(f"Unable to find img_size in example {example}")  # pragma: no cover
        assert len(img_size) == 2, f"Expected 2D image size, got {img_size}"
        bboxes = BoundingBoxes(
            torch.stack(bboxes),
            format=BoundingBoxFormat.XYXY,
            canvas_size=cast(Tuple[int, int], img_size),
        )

        return {
            self.dest_key: {
                "boxes": bboxes,
                **extra_keys,
            }
        }

    def _iterate_boxes(self, key: str, preprocessing_config: Dict[str, Any]) -> Iterator[Dict[str, Any]]:
        rows = self.metadata.loc[key]
        if isinstance(rows, pd.Series):
            rows = pd.DataFrame(rows).transpose()

        for _, row in rows.iterrows():
            bbox = torch.tensor(
                [row["x1"], row["y1"], row["x2"], row["y2"]],
                dtype=torch.long,
            )

            # Apply preprocessing to bounding box in the same order as the image
            if "crop_bounds" in preprocessing_config:
                bounds = torch.tensor(preprocessing_config["crop_bounds"]).view(1, -1).expand(2, -1)
                bbox = MinMaxCrop.apply_to_coords(bbox.view(-1, 2), bounds)
            if "resize_config" in preprocessing_config:
                bbox = Resize.apply_to_coords(bbox.view(-1, 2), preprocessing_config["resize_config"])

            yield {"bbox": bbox.view(4), **{k: row[k] for k in self.extra_keys}}


class DataFrameMetadata(MetadataDatasetWrapper):
    r"""Wraps an existing dataset that returns a dictionary of items and adds metadata from a file / DataFrame.
    The default implementation assumes that the metadata file is a CSV file indexed by a "SOPInstanceUID" column.
    All columns are added to the example under the key ``dest_key``.

    Args:
        dataset: Dataset to wrap.
        metadata: Path to a file with metadata.
        dest_key: Key under which to add the metadata to the example.
    """
    metadata: pd.DataFrame

    def __init__(self, dataset: Dataset, metadata: Path, dest_key: str = "metadata"):
        super().__init__(dataset, metadata)
        self.dest_key = dest_key

    @classmethod
    def load_metadata(cls, metadata: Path) -> pd.DataFrame:
        r"""Loads metadata from a file."""
        return pd.read_csv(metadata, index_col="SOPInstanceUID")

    def get_key_from_example(self, example: Dict[str, Any]) -> Optional[Any]:
        """
        Extracts the key from the given example.

        The key is extracted from the 'record' field of the example if it exists.
        If not, it is extracted from the 'path' field if it exists and is not None.
        If neither conditions are met, None is returned.

        Args:
            example: The example from which to extract the key.

        Returns:
            The extracted key if it exists, None otherwise.
        """
        return get_sopuid_key_from_example(example)

    def get_metadata(self, example: Dict[str, Any]) -> Dict[str, Any]:
        r"""Gets metadata for a given example.

        Returns:
            Dictionary of metadata to be added to the example.
        """
        key = self.get_key_from_example(example)
        if key is None:
            raise KeyError(f"Unable to find key in example {example}")  # pragma: no cover
        elif key not in self.metadata.index:
            return {self.dest_key: {}}

        return {self.dest_key: self.metadata.loc[key].to_dict()}<|MERGE_RESOLUTION|>--- conflicted
+++ resolved
@@ -190,11 +190,8 @@
 
     def __init__(self, dataset: Dataset, dest_key: str = "preprocessing"):
         self.dataset = dataset
-<<<<<<< HEAD
         self.dest_key = dest_key
-=======
         _disable_wrapped_transform(self)
->>>>>>> c59429d2
 
     @classmethod
     def load_metadata(cls, metadata: Path) -> Any:
