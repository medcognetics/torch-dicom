--- conflicted
+++ resolved
@@ -3,7 +3,7 @@
 
 from .chain import AggregateDataset, AggregateInput
 from .dicom import DUMMY_PATH, DicomExample, DicomInput, DicomPathDataset, DicomPathInput, collate_fn, uncollate
-<<<<<<< HEAD
+from .image import ImageInput, ImagePathDataset, ImagePathInput
 from .metadata import (
     BoundingBoxMetadata,
     DataFrameMetadata,
@@ -11,9 +11,6 @@
     MetadataInputWrapper,
     PreprocessingConfigMetadata,
 )
-=======
-from .image import ImageInput, ImagePathDataset, ImagePathInput
->>>>>>> 27715447
 from .path import PathDataset, PathInput
 from .tensor import TensorExample, TensorInput, TensorPathDataset, TensorPathInput
 
@@ -34,15 +31,12 @@
     "collate_fn",
     "TensorExample",
     "uncollate",
-<<<<<<< HEAD
     "MetadataInputWrapper",
     "MetadataDatasetWrapper",
     "PreprocessingConfigMetadata",
     "BoundingBoxMetadata",
     "DataFrameMetadata",
-=======
     "ImageInput",
     "ImagePathDataset",
     "ImagePathInput",
->>>>>>> 27715447
 ]