--- conflicted
+++ resolved
@@ -3,13 +3,9 @@
 
 import warnings
 from dataclasses import dataclass
-<<<<<<< HEAD
-from typing import TYPE_CHECKING, Any, Dict, Optional, Tuple, TypeVar, Union, cast, overload
-=======
 from functools import cached_property
 from pathlib import Path
-from typing import Any, Dict, Final, Optional, Tuple, TypeVar, Union, cast, overload
->>>>>>> 27715447
+from typing import TYPE_CHECKING, Any, Dict, Final, Optional, Tuple, TypeVar, Union, cast, overload
 
 import pandas as pd
 import torch
