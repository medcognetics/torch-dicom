#!/usr/bin/env python
# -*- coding: utf-8 -*-
import warnings
from argparse import ArgumentParser, Namespace
from pathlib import Path
<<<<<<< HEAD
from typing import Final, cast
=======
from typing import Any, cast
>>>>>>> 10c25b8a

import numpy as np
import torch
from dicom_utils.container.collection import iterate_input_path
from dicom_utils.dicom import nvjpeg2k_is_available
from dicom_utils.volume import KeepVolume, ReduceVolume, SliceAtLocation, VolumeHandler
from registry import Registry

from .crop import MinMaxCrop, ROICrop
from .pipeline import OutputFormat, PreprocessingPipeline
from .resize import Resize


WARNING_IGNORE_SUBSTRINGS: Final = ["Bits Stored value", "Invalid value for VR"]

VOLUME_HANDLERS = Registry("volume handlers")

VOLUME_HANDLERS(name="keep")(KeepVolume)
VOLUME_HANDLERS(name="max")(ReduceVolume)
VOLUME_HANDLERS(name="mean", reduction=np.mean)(ReduceVolume)
VOLUME_HANDLERS(name="slice")(SliceAtLocation)

# Multi-frame reductions
for output_frames in (1, 8, 10, 16):
    for skip_edge_frames in (0, 5, 10):
        VOLUME_HANDLERS(
            name=f"max-{output_frames}-{skip_edge_frames}",
            output_frames=output_frames,
            skip_edge_frames=skip_edge_frames,
        )(ReduceVolume)


def parse_args() -> Namespace:
    parser = ArgumentParser(prog="dicom-preprocess")
    parser.add_argument(
        "input", type=Path, help="Path to input. Can be a DICOM file, directory, or text file of paths to DICOM files."
    )
    parser.add_argument("output", type=Path, help="Path to output dir")
    parser.add_argument("-n", "--num-workers", type=int, default=8, help="Number of workers for dataloader")
    parser.add_argument(
        "-d", "--device", type=torch.device, default=torch.device("cpu"), help="Device to use for augmentations"
    )
    parser.add_argument("-p", "--prefetch-factor", type=int, default=4, help="Prefetch factor for dataloader")
    parser.add_argument("-s", "--size", nargs=2, type=int, default=None, help="Output image size")
    parser.add_argument(
        "-v", "--volume-handler", default="keep", choices=VOLUME_HANDLERS.available_keys(), help="Volume handler"
    )
    parser.add_argument("-m", "--resize-mode", default="bilinear", help="Resize mode")
    parser.add_argument(
        "-f",
        "--output-format",
        default="png",
        choices=[str(x) for x in OutputFormat],
        help="Preprocessing output format",
    )
    parser.add_argument("-co", "--compression", type=str, default=None, help="Compression passed to PIL.Image.save")
    parser.add_argument("-c", "--crop", default=None, choices=["minmax", "roi"], help="Cropping method.")
    parser.add_argument(
        "-r", "--rois", type=Path, default=None, help="Path to ROI metadata to be used for ROI cropping."
    )
    return parser.parse_args()


def main(args: Namespace):
    # Cropping
    if args.crop == "roi":
        if args.rois is None:
            raise ValueError("ROI cropping selected but no ROI metadata provided. " "Please see the --rois argument.")
        elif not args.rois.is_file():
            raise FileNotFoundError(f"ROI metadata file {args.rois} does not exist")
        elif not args.size:
            # TODO: Allow ROICrop to accept None for min_size, in which case we use the ROI size
            raise ValueError("ROI cropping selected but no output size provided. Please see the --size argument.")
        crop = ROICrop(path=args.rois, min_size=args.size)
    elif args.crop == "minmax":
        crop = MinMaxCrop()
    elif args.crop is None:
        crop = None
    else:
        raise ValueError(f"Invalid crop value: {args.crop}")

    # Resize
    if args.size:
        H, W = tuple(args.size)
        resize = Resize(size=(H, W), mode=args.resize_mode)
    else:
        resize = None

    # Build transform list
    transforms = [cast(Any, t) for t in (crop, resize) if t is not None]

    inp = Path(args.input)
    dest_dir = Path(args.output)
    if not inp.exists():
        raise FileNotFoundError(f"Input {inp} does not exist")  # pragma: no cover
    if not dest_dir.is_dir():
        raise NotADirectoryError(f"Output directory {dest_dir} does not exist")  # pragma: no cover

    # `iterate_input_path` will recurse into the output directory, so we need to
    # check that the output directory is not a subdirectory of the input directory.
    if inp.is_dir() and dest_dir.is_relative_to(inp):
        raise ValueError(f"Output directory {dest_dir} cannot be a subdirectory of input directory {inp}")

    # TODO: Batch size should be configurable. It is hard-coded to 1 for now because we
    # cannot collate inputs of different sizes. We should either pad inputs or disable
    # batching.
    print(f"NVJPEG Available: {nvjpeg2k_is_available()}")

    volume_handler = cast(VolumeHandler, VOLUME_HANDLERS.get(args.volume_handler).instantiate_with_metadata().fn)
    pipeline = PreprocessingPipeline(
        iterate_input_path(inp),
        num_workers=args.num_workers,
        batch_size=1,
        device=args.device,
        prefetch_factor=args.prefetch_factor,
        transforms=transforms,
        volume_handler=volume_handler,
        output_format=OutputFormat(args.output_format),
        compression=args.compression,
    )
    pipeline(args.output)


def entrypoint():
    """Entry point for the preprocessing script."""
    for substring in WARNING_IGNORE_SUBSTRINGS:
        warnings.filterwarnings("ignore", message=f".*{substring}.*")
    main(parse_args())


if __name__ == "__main__":
    entrypoint()<|MERGE_RESOLUTION|>--- conflicted
+++ resolved
@@ -3,11 +3,7 @@
 import warnings
 from argparse import ArgumentParser, Namespace
 from pathlib import Path
-<<<<<<< HEAD
-from typing import Final, cast
-=======
-from typing import Any, cast
->>>>>>> 10c25b8a
+from typing import Any, cast, Final
 
 import numpy as np
 import torch
