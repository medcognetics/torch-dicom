--- conflicted
+++ resolved
@@ -95,14 +95,6 @@
     return iter(images)
 
 
-<<<<<<< HEAD
-@pytest.fixture(scope="session")
-def image_files(tmpdir_factory, images):
-    tmp_path = tmpdir_factory.mktemp("img_data")
-    paths = [Path(tmp_path / f"image_{i}.png") for i, img in enumerate(images)]
-    [img.save(path) for img, path in zip(images, paths)]
-    return paths
-=======
 @pytest.fixture
 def image_files(tmpdir_factory, images):
     tmp_path = tmpdir_factory.mktemp("img_data")
@@ -111,5 +103,4 @@
         path = Path(tmp_path, f"image_{i}.png")
         img.save(path)
         paths.append(path)
-    return iter(paths)
->>>>>>> 372a5109
+    return iter(paths)