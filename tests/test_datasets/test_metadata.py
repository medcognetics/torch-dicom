from pathlib import Path
from typing import Any, Dict

import numpy as np
import pandas as pd
import pytest
from torch.utils.data import Dataset
from torchvision.transforms.v2 import RandomHorizontalFlip
from torchvision.tv_tensors import BoundingBoxes, BoundingBoxFormat

from torch_dicom.datasets import DicomPathDataset, collate_fn
from torch_dicom.datasets.metadata import (
    BoundingBoxMetadata,
    DataFrameMetadata,
    MetadataDatasetWrapper,
    MetadataInputWrapper,
    PreprocessingConfigMetadata,
)
from torch_dicom.preprocessing import MinMaxCrop, Resize
from torch_dicom.preprocessing.pipeline import OutputFormat, PreprocessingPipeline


class DummyMetadataInputWrapper(MetadataInputWrapper):
    def load_metadata(self, metadata: Path) -> Any:
        return pd.read_csv(metadata)

    def get_metadata(self, example: Dict[str, Any]) -> Dict[str, Any]:
        return {"dummy": "metadata"}


class DummyMetadataDatasetWrapper(MetadataDatasetWrapper):
    def load_metadata(self, metadata: Path) -> Any:
        return pd.read_csv(metadata)

    def get_metadata(self, example: Dict[str, Any]) -> Dict[str, Any]:
        return {"dummy": "metadata"}


class DummyDataset(Dataset):
    def __init__(self):
        self.data = [{"dummy": "data"} for _ in range(10)]

    def __len__(self):
        return len(self.data)

    def __getitem__(self, idx):
        return self.data[idx]


@pytest.fixture(scope="module")
def dataset() -> Dataset:
    return DummyDataset()


class TestMetadataInputWrapper:
    @pytest.fixture
    def metadata(self, tmp_path: Path) -> Path:
        metadata_file = tmp_path / "metadata.csv"
        metadata_file.write_text("dummy,metadata\n1,test")
        return metadata_file

    def test_init(self, dataset: Dataset, metadata: Path):
        wrapper = DummyMetadataInputWrapper(dataset, metadata)
        assert wrapper.dataset == dataset
        assert isinstance(wrapper.metadata, pd.DataFrame)

    def test_repr(self, dataset: Dataset, metadata: Path):
        wrapper = DummyMetadataInputWrapper(dataset, metadata)
        assert isinstance(repr(wrapper), str)

    def test_load_metadata(self, dataset: Dataset, metadata: Path):
        wrapper = DummyMetadataInputWrapper(dataset, metadata)
        assert isinstance(wrapper.load_metadata(metadata), pd.DataFrame)

    def test_get_metadata(self, dataset: Dataset, metadata: Path):
        wrapper = DummyMetadataInputWrapper(dataset, metadata)
        assert wrapper.get_metadata({}) == {"dummy": "metadata"}

    def test_iter(self, dataset: Dataset, metadata: Path):
        wrapper = DummyMetadataInputWrapper(dataset, metadata)
        for item in wrapper:
            assert isinstance(item, dict)
            assert "dummy" in item


class TestMetadataDatasetWrapper:
    @pytest.fixture
    def metadata(self, tmp_path: Path) -> Path:
        metadata_file = tmp_path / "metadata.csv"
        metadata_file.write_text("dummy,metadata\n1,test")
        return metadata_file

    def test_init(self, dataset: Dataset, metadata: Path):
        wrapper = DummyMetadataDatasetWrapper(dataset, metadata)
        assert wrapper.dataset == dataset
        assert isinstance(wrapper.metadata, pd.DataFrame)

    def test_repr(self, dataset: Dataset, metadata: Path):
        wrapper = DummyMetadataDatasetWrapper(dataset, metadata)
        assert isinstance(repr(wrapper), str)

    def test_load_metadata(self, dataset: Dataset, metadata: Path):
        wrapper = DummyMetadataDatasetWrapper(dataset, metadata)
        assert isinstance(wrapper.load_metadata(metadata), pd.DataFrame)

    def test_get_metadata(self, dataset: Dataset, metadata: Path):
        wrapper = DummyMetadataDatasetWrapper(dataset, metadata)
        assert wrapper.get_metadata({}) == {"dummy": "metadata"}

    def test_len(self, dataset, metadata: Path):
        wrapper = DummyMetadataDatasetWrapper(dataset, metadata)
        assert len(wrapper) == len(dataset)

    def test_getitem(self, dataset, metadata: Path):
        wrapper = DummyMetadataDatasetWrapper(dataset, metadata)
        for i in range(len(dataset)):
            assert wrapper[i] == dataset[i]

    def test_iter(self, dataset: Dataset, metadata: Path):
        wrapper = DummyMetadataDatasetWrapper(dataset, metadata)
        for item in wrapper:
            assert isinstance(item, dict)
            assert "dummy" in item


class TestPreprocessingConfigMetadata:
    @pytest.fixture(scope="class")
    def preprocessed_data(self, tmp_path_factory, dicoms):
        dest = tmp_path_factory.mktemp("data")
        pipeline = PreprocessingPipeline(dicoms=dicoms, output_format=OutputFormat.DICOM)
        out_files = pipeline(dest)
        assert out_files
        return dest

    @pytest.fixture(scope="class")
    def dataset(self, preprocessed_data) -> Dataset:
        paths = preprocessed_data.rglob("*.dcm")
        dataset = DicomPathDataset(paths)
        assert len(dataset), "Failed to create dataset"
        return dataset

    def test_init(self, dataset: Dataset):
        wrapper = PreprocessingConfigMetadata(dataset)
        assert wrapper.dataset == dataset

    def test_repr(self, dataset: Dataset):
        wrapper = PreprocessingConfigMetadata(dataset)
        assert isinstance(repr(wrapper), str)

    @pytest.fixture
    def metadata(self, tmp_path: Path) -> Path:
        metadata_file = tmp_path / "metadata.json"
        metadata_file.write_text('{"preprocessing": "test"}')
        return metadata_file

    def test_load_metadata(self, dataset: Dataset, metadata: Path):
        wrapper = PreprocessingConfigMetadata(dataset)
        loaded_metadata = wrapper.load_metadata(metadata)
        assert isinstance(loaded_metadata, dict)
        assert "preprocessing" in loaded_metadata
        assert loaded_metadata["preprocessing"] == "test"

    def test_get_metadata(self, dataset: Dataset, metadata: Path):
        wrapper = PreprocessingConfigMetadata(dataset)
        example = wrapper[0]
        metadata_dict = wrapper.get_metadata(example)
        assert isinstance(metadata_dict, dict)
        assert "preprocessing" in metadata_dict
        assert metadata_dict["preprocessing"]

    def test_dest_key(self, dataset: Dataset, metadata: Path):
        dest_key = "new_key"
        wrapper = PreprocessingConfigMetadata(dataset, dest_key=dest_key)
        example = wrapper[0]
        metadata_dict = wrapper.get_metadata(example)
        assert isinstance(metadata_dict, dict)
        assert metadata_dict[dest_key]


class TestBoundingBoxMetadata:
    @pytest.fixture(scope="class")
    def preprocessed_data(self, tmp_path_factory, dicoms):
        dest = tmp_path_factory.mktemp("data")
        transforms = [
            MinMaxCrop(),
            Resize((512, 384)),
        ]
        pipeline = PreprocessingPipeline(dicoms=dicoms, transforms=transforms, output_format=OutputFormat.DICOM)
        out_files = pipeline(dest)
        assert out_files
        return dest

    @pytest.fixture(scope="class")
    def dataset(self, preprocessed_data) -> Dataset:
        paths = preprocessed_data.rglob("*.dcm")
        dataset = DicomPathDataset(paths)
        assert len(dataset), "Failed to create dataset"
        return PreprocessingConfigMetadata(dataset)

    @pytest.fixture(scope="class")
    def box_data(self, dicoms, tmp_path_factory) -> Path:
        dest = tmp_path_factory.mktemp("boxes")
        np.random.seed(0)
        boxes = []
        for dicom in dicoms[::2]:
            rows, cols = dicom.Rows, dicom.Columns
            x1 = np.random.randint(0, cols)
            y1 = np.random.randint(0, rows)
            x2 = np.random.randint(x1, cols)
            y2 = np.random.randint(y1, rows)
            metadata = {
                "SOPInstanceUID": dicom.SOPInstanceUID,
                "x1": x1,
                "y1": y1,
                "x2": x2,
                "y2": y2,
                "extra": "metadata",
            }
            boxes.append(metadata)

        # Write boxes to a CSV file
        path = dest / "boxes.csv"
        boxes_df = pd.DataFrame(boxes)
        boxes_df.to_csv(path, index=False)
        return path

    @pytest.fixture(scope="class")
    def sopuids_without_boxes(self, dicoms):
        # Every odd index has no boxes
        return [dicom.SOPInstanceUID for dicom in dicoms[1::2]]

    def test_init(self, dataset: Dataset, box_data):
        wrapper = BoundingBoxMetadata(dataset, box_data)
        assert wrapper.dataset == dataset
        assert isinstance(wrapper.metadata, pd.DataFrame)

    def test_repr(self, dataset: Dataset, box_data):
        wrapper = BoundingBoxMetadata(dataset, box_data)
        assert isinstance(repr(wrapper), str)

    def test_getitem_with_trace(self, dataset: Dataset, box_data, sopuids_without_boxes):
        wrapper = BoundingBoxMetadata(dataset, box_data, extra_keys=["extra"])
        for example in wrapper:
            if example["record"].SOPInstanceUID not in sopuids_without_boxes:
                break
        else:
            raise AssertionError("No example with boxes found")

        assert isinstance(example, dict)
        boxes = example["bounding_boxes"]["boxes"]
        assert isinstance(boxes, BoundingBoxes)
        assert boxes.format == BoundingBoxFormat.XYXY
        assert boxes.canvas_size == (512, 384)
        assert 0 <= boxes[..., -2] <= 384
        assert 0 <= boxes[..., -1] <= 512
        assert example["bounding_boxes"]["extra"] == ["metadata"]

    def test_getitem_without_trace(self, dataset: Dataset, box_data, sopuids_without_boxes):
        wrapper = BoundingBoxMetadata(dataset, box_data)
        for example in wrapper:
            if example["record"].SOPInstanceUID in sopuids_without_boxes:
                break
        else:
            raise AssertionError("No example without boxes found")

        assert isinstance(example, dict)
        assert example["bounding_boxes"] == {}

    def test_transform(self, dataset: Dataset, box_data):
        wrapper = BoundingBoxMetadata(dataset, box_data)
        example1 = wrapper[0]
        wrapper.transform = RandomHorizontalFlip(1.0)
        example2 = wrapper[0]

        boxes1 = example1["bounding_boxes"]["boxes"]
        boxes2 = example2["bounding_boxes"]["boxes"]
        assert not (boxes1 == boxes2).all()

    def test_dest_key(self, dataset: Dataset, box_data):
        dest_key = "new_key"
        wrapper = BoundingBoxMetadata(dataset, box_data, dest_key=dest_key)
        for i in range(2):
            example = wrapper[i]
            assert dest_key in example
            assert isinstance(example[dest_key], dict)


class TestDataFrameMetadata:
    @pytest.fixture(scope="class")
    def preprocessed_data(self, tmp_path_factory, dicoms):
        dest = tmp_path_factory.mktemp("data")
        pipeline = PreprocessingPipeline(dicoms=dicoms, output_format=OutputFormat.DICOM)
        out_files = pipeline(dest)
        assert out_files
        return dest

    @pytest.fixture(scope="class")
    def dataset(self, preprocessed_data) -> Dataset:
        paths = preprocessed_data.rglob("*.dcm")
        dataset = DicomPathDataset(paths)
        assert len(dataset), "Failed to create dataset"
        return dataset

    @pytest.fixture(scope="class")
    def metadata(self, dicoms, tmp_path_factory) -> Path:
        dest = tmp_path_factory.mktemp("metadata")
        rows = []
        for dicom in dicoms[::2]:
            metadata = {
                "SOPInstanceUID": dicom.SOPInstanceUID,
                "rows": dicom.Rows,
                "columns": dicom.Columns,
            }
            rows.append(metadata)

        # Write boxes to a CSV file
        path = dest / "metadata.csv"
        boxes_df = pd.DataFrame(rows)
        boxes_df.to_csv(path, index=False)
        return path

    @pytest.fixture(scope="class")
    def sopuids_without_boxes(self, dicoms):
        return [dicom.SOPInstanceUID for dicom in dicoms[1::2]]

    def test_init(self, dataset: Dataset, metadata):
        wrapper = DataFrameMetadata(dataset, metadata)
        assert wrapper.dataset == dataset
        assert isinstance(wrapper.metadata, pd.DataFrame)

    def test_repr(self, dataset: Dataset, metadata):
        wrapper = DataFrameMetadata(dataset, metadata)
        assert isinstance(repr(wrapper), str)

    def test_getitem_with_metadata(self, dataset: Dataset, metadata: Path, sopuids_without_boxes):
        wrapper = DataFrameMetadata(dataset, metadata)
        for example in wrapper:
            if example["record"].SOPInstanceUID not in sopuids_without_boxes:
                break
        else:
            raise AssertionError("No example with metadata found")
        assert isinstance(example["metadata"], dict)
        assert example["metadata"]["rows"] == 2048
        assert example["metadata"]["columns"] == 1536

    def test_getitem_without_metadata(self, dataset: Dataset, metadata: Path, sopuids_without_boxes):
        wrapper = DataFrameMetadata(dataset, metadata)
<<<<<<< HEAD
        example = wrapper[1]
        assert example["metadata"] == {}

    def test_collate_fn(self, dataset: Dataset, metadata: Path):
        wrapper = DataFrameMetadata(dataset, metadata)
        batch = [wrapper[i] for i in range(len(wrapper))]
        collated = collate_fn(batch, default_fallback=False)
        assert isinstance(collated, dict)
        assert "metadata" in collated
        assert isinstance(collated["metadata"], list)
        assert len(collated["metadata"]) == len(batch)
=======
        for example in wrapper:
            if example["record"].SOPInstanceUID in sopuids_without_boxes:
                break
        else:
            raise AssertionError("No example without metadata found")
        assert example["metadata"] == {}

    def test_dest_key(self, dataset: Dataset, metadata: Path):
        dest_key = "custom_key"
        wrapper = DataFrameMetadata(dataset, metadata, dest_key=dest_key)
        for i in range(2):
            example = wrapper[i]
            assert isinstance(example[dest_key], dict)
>>>>>>> a158be32
<|MERGE_RESOLUTION|>--- conflicted
+++ resolved
@@ -345,8 +345,11 @@
 
     def test_getitem_without_metadata(self, dataset: Dataset, metadata: Path, sopuids_without_boxes):
         wrapper = DataFrameMetadata(dataset, metadata)
-<<<<<<< HEAD
-        example = wrapper[1]
+        for example in wrapper:
+            if example["record"].SOPInstanceUID in sopuids_without_boxes:
+                break
+        else:
+            raise AssertionError("No example without metadata found")
         assert example["metadata"] == {}
 
     def test_collate_fn(self, dataset: Dataset, metadata: Path):
@@ -357,18 +360,10 @@
         assert "metadata" in collated
         assert isinstance(collated["metadata"], list)
         assert len(collated["metadata"]) == len(batch)
-=======
-        for example in wrapper:
-            if example["record"].SOPInstanceUID in sopuids_without_boxes:
-                break
-        else:
-            raise AssertionError("No example without metadata found")
-        assert example["metadata"] == {}
 
     def test_dest_key(self, dataset: Dataset, metadata: Path):
         dest_key = "custom_key"
         wrapper = DataFrameMetadata(dataset, metadata, dest_key=dest_key)
         for i in range(2):
             example = wrapper[i]
-            assert isinstance(example[dest_key], dict)
->>>>>>> a158be32
+            assert isinstance(example[dest_key], dict)