--- conflicted
+++ resolved
@@ -333,8 +333,11 @@
 
     def test_getitem_without_metadata(self, dataset: Dataset, metadata: Path, sopuids_without_boxes):
         wrapper = DataFrameMetadata(dataset, metadata)
-<<<<<<< HEAD
-        example = wrapper[1]
+        for example in wrapper:
+            if example["record"].SOPInstanceUID in sopuids_without_boxes:
+                break
+        else:
+            raise AssertionError("No example without metadata found")
         assert example["metadata"] == {}
 
     def test_dest_key(self, dataset: Dataset, metadata: Path):
@@ -351,12 +354,4 @@
         assert isinstance(collated, dict)
         assert "metadata" in collated
         assert isinstance(collated["metadata"], list)
-        assert len(collated["metadata"]) == len(batch)
-=======
-        for example in wrapper:
-            if example["record"].SOPInstanceUID in sopuids_without_boxes:
-                break
-        else:
-            raise AssertionError("No example without metadata found")
-        assert example["metadata"] == {}
->>>>>>> 3c492906
+        assert len(collated["metadata"]) == len(batch)